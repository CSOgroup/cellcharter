import time
from urllib.error import HTTPError

import anndata as ad
import numpy as np
import pytest
import scanpy as sc
from squidpy._constants._pkg_constants import Key

_adata = sc.read("tests/_data/test_data.h5ad")
_adata.raw = _adata.copy()


@pytest.fixture()
def non_visium_adata() -> ad.AnnData:
    non_visium_coords = np.array([[1, 0], [3, 0], [5, 6], [0, 4]])
    adata = ad.AnnData(X=non_visium_coords, dtype=int)
    adata.obsm[Key.obsm.spatial] = non_visium_coords
    return adata


@pytest.fixture()
def adata() -> ad.AnnData:
    return _adata.copy()


@pytest.fixture(scope="session")
def codex_adata() -> ad.AnnData:
<<<<<<< HEAD
    adata = sc.read("tests/_data/codex_adata.h5ad", backup_url="https://figshare.com/ndownloader/files/46832722")
    adata.obs_names_make_unique()
    return adata[adata.obs["sample"].isin(["BALBc-1", "MRL-5"])].copy()
=======
    max_retries = 3
    retry_delay = 5  # seconds

    for attempt in range(max_retries):
        try:
            adata = sc.read(
                "tests/_data/codex_adata.h5ad", backup_url="https://figshare.com/ndownloader/files/46832722"
            )
            return adata[adata.obs["sample"].isin(["BALBc-1", "MRL-5"])].copy()
        except HTTPError as e:
            if attempt == max_retries - 1:  # Last attempt
                pytest.skip(f"Failed to download test data after {max_retries} attempts: {str(e)}")
            time.sleep(retry_delay)
>>>>>>> ff55ad4d
<|MERGE_RESOLUTION|>--- conflicted
+++ resolved
@@ -26,11 +26,6 @@
 
 @pytest.fixture(scope="session")
 def codex_adata() -> ad.AnnData:
-<<<<<<< HEAD
-    adata = sc.read("tests/_data/codex_adata.h5ad", backup_url="https://figshare.com/ndownloader/files/46832722")
-    adata.obs_names_make_unique()
-    return adata[adata.obs["sample"].isin(["BALBc-1", "MRL-5"])].copy()
-=======
     max_retries = 3
     retry_delay = 5  # seconds
 
@@ -39,9 +34,9 @@
             adata = sc.read(
                 "tests/_data/codex_adata.h5ad", backup_url="https://figshare.com/ndownloader/files/46832722"
             )
+            adata.obs_names_make_unique()
             return adata[adata.obs["sample"].isin(["BALBc-1", "MRL-5"])].copy()
         except HTTPError as e:
             if attempt == max_retries - 1:  # Last attempt
                 pytest.skip(f"Failed to download test data after {max_retries} attempts: {str(e)}")
-            time.sleep(retry_delay)
->>>>>>> ff55ad4d
+            time.sleep(retry_delay)